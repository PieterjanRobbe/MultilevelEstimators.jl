--- conflicted
+++ resolved
@@ -1,10 +1,6 @@
 name = "MultilevelEstimators"
 uuid = "bc769cb7-f249-5bba-802a-80f19cb247ec"
-<<<<<<< HEAD
-version = "0.0.0"
-=======
 version = "0.1.0"
->>>>>>> e9cacb8a
 
 [deps]
 Dates = "ade2ca70-3891-5945-98fb-dc099432e06a"
