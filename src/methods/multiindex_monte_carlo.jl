## multiindex_monte_carlo.jl : run Multi-Index Monte Carlo estimator

## main routine ##
function _run(estimator::MultiIndexMonteCarloEstimator, ϵ::T where {T<:Real})

    # print status
    estimator.verbose && print_header(estimator,ϵ)

    # index size parameter is 0
    level = 0

    # loop variables
    converged = false

    # main loop
    while !converged 

        # update index set
        index_set = new_index_set(estimator,level)

        # obtain initial variance estimate
        N0 = estimator.nb_of_warm_up_samples
        all_sum = ( level > 2 && estimator.do_regression ) ? regress_all_sum(estimator,index_set) : 0.
        for index in index_set
            if !haskey(estimator.samples[1],index)
                N0_ = ( level > 2 && estimator.do_regression ) ? regress(estimator,index,all_sum,ϵ,θ) : N0
                sample!(estimator,index,N0_)
            end
        end

        # add new level to the index set
        for index in index_set
            push!(estimator,index)
        end

        # print status
        estimator.verbose && print_status(estimator)

        # value of the MSE splitting parameter
        θ = estimator.do_splitting ? compute_splitting(estimator,ϵ) : 1/2

        # evaluate optimal number of samples
        n_opt = Dict{Index,Int}()
        all_sum = sum(sqrt.([var(estimator,level)*cost(estimator,level) for level in keys(estimator)])) 
        for tau in keys(estimator)
            n_opt[tau] = ceil.(Int,1/(θ*ϵ^2) * sqrt(var(estimator,tau)/cost(estimator,tau)) * all_sum)
        end

        # print optimal number of samples
        estimator.verbose && print_number_of_samples(estimator,n_opt)

        # take additional samples
        for tau in keys(estimator)
            n_due = n_opt[tau] - estimator.nsamples[tau]
            n_due > 0 && sample!(estimator,tau,n_due)
        end

        # show status
        estimator.verbose && print_mse_analysis(estimator,ϵ,θ)

        # check convergence
        converged = ( level >= 2 ) && ( bias(estimator)^2 <= (1-θ)*ϵ^2 || mse(estimator) <= ϵ^2 )

        # increase level
        level += 1

        # check if the new level exceeds the maximum level
        if max_level_exceeded(estimator,level,converged)
            estimator.verbose && warn_max_level(estimator)
            break
        end
    end

    # update maximum active set
    update_max_active(estimator)

    # print convergence status
    estimator.verbose && print_convergence(estimator,converged)
end

## inspector functions ##
function bias(estimator::MultiIndexTypeEstimator; use_maximum=false::Bool)
    index_set = use_maximum ? keys(estimator.samples[1]) : keys(estimator)
    x = Int64[]
    y = Float64[]
    level = 1
    max_reached = false
    while !max_reached
        boundary = setdiff(get_index_set(estimator.method,level),get_index_set(estimator.method,level-1))
        if isempty(∩(index_set,boundary))
            max_reached = true
        else
            push!(x,level)
            push!(y,sum(mean.(estimator,boundary)))
            level += 1
        end
    end
    if length(x) > 1
        start_level = estimator.conservative_bias_estimate ? 1 : length(x) - 1
        θ = straight_line_fit(x[start_level:end],log2.(abs.(y[start_level:end])))
        return 2^(θ[1]+(x[end]+1)*θ[2])
    else
        return NaN
    end
end

## rates ##
α(estimator::MultiIndexTypeEstimator) = α.(estimator,1:ndims(estimator))

function α(estimator::MultiIndexTypeEstimator, dir::Int64; both=false)
    max_idx = maximum(getindex.(keys(estimator),dir)) 
    if max_idx < 2
        return both ? [NaN, NaN] : NaN
    else
        x = 1:max_idx
        y = [mean(estimator,i.*unit(dir,ndims(estimator))) for i in x]
        θ = straight_line_fit(x,log2.(abs.(y)))
        return both ? θ : -θ[2]
    end
end

β(estimator::MultiIndexTypeEstimator) = β.(estimator,1:ndims(estimator))

function β(estimator::MultiIndexTypeEstimator, dir::Int64; both=false, start_idx=Index(zeros(Int64,ndims(estimator))...)::Index)
    max_idx = all(start_idx.==0) ? maximum(getindex.(keys(estimator),dir)) : start_idx[dir]-1
    if max_idx < 2
        return both ? [NaN, NaN] : NaN
    else
        x = 1:max_idx
        start_vec = [start_idx...]
        start_vec[dir] = 0
        new_start_idx = Index(start_vec...)
        y = [var(estimator,new_start_idx.+i.*unit(dir,ndims(estimator))) for i in x]
        θ = straight_line_fit(x,log2.(y))
        return both ? θ : -θ[2]
    end
end

γ(estimator::MultiIndexTypeEstimator) = γ.(estimator,1:ndims(estimator))

function γ(estimator::MultiIndexTypeEstimator, dir::Int64; both=false, start_idx=Index(zeros(Int64,ndims(estimator))...)::Index)
    max_idx = all(start_idx.==0) ? maximum(getindex.(keys(estimator),dir)) : start_idx[dir]-1
    if max_idx < 2
        return both ? [NaN, NaN] : NaN
    else
        x = 1:max_idx
        start_vec = [start_idx...]
        start_vec[dir] = 0
        new_start_idx = Index(start_vec...)
        y = [cost(estimator,new_start_idx.+i.*unit(dir,ndims(estimator))) for i in x]
        θ = straight_line_fit(x,log2.(y))
        return both ? θ : θ[2]
    end
end

## regression functions ##
function regress(estimator::MultiIndexTypeEstimator,index::Index,all_sum::T,ϵ::T,θ::T) where {T<:Real}
    var_est = var_regress(estimator,index)
    cost_est = cost_regress(estimator,index)
    n_opt = ceil.(Int,1/(θ*ϵ^2) * sqrt(var_est/cost_est) * all_sum)
    max(2,min(n_opt,estimator.nb_of_warm_up_samples))
end

# regress on all_sum: \sum \sqrt{V_\ell*C_\ell} (to avoid duplication)
function regress_all_sum(estimator::Estimator,index_set)
    all_sum = 0.
    for index in index_set
        if !haskey(estimator.samples[1],index) # no samples on this level yet; do regression on var/cost
            all_sum += sqrt(var_regress(estimator,index)*cost_regress(estimator,index))
        else # already samples on this level; use measured var/cost
            all_sum += sqrt(var(estimator,index)*cost(estimator,index))
        end
    end
    return all_sum
end

# regress variance and cost
for i in zip(["var","cost"],["β","γ"])
    ex = :(
           # regress index based on available information in estimator
           function $(Symbol(i[1],"_regress"))(estimator,index)
               value = Float64[] # collect estimated contribution in each direction
               for dir in 1:ndims(estimator)
                   if index[dir] > 2 # if enough levels are available in direction dir
                       θ = $(Symbol(i[2]))(estimator,dir,both=true,start_idx=index)
                       push!(value,2^(θ[1]+index[dir]*θ[2]))
                   end
               end
               if isempty(value)
                   # multi-dimensional regression
                   idx_set = setdiff(collect(keys(estimator.samples[1])),[tuple(zeros(ndims(estimator))...)])
                   m = length(idx_set); n = ndims(estimator)+1
                   X = ones(m,n)
                   X[1:m,2:n] = [getindex(idx_set[i],j) for i in 1:m, j in 1:n-1]
                   y = log2.([$(Symbol(i[1]))(estimator,index) for index in idx_set])
                   θ = X\y
                   return 2.^(θ[1]+sum(θ[2:end].*index))
               else
                   return mean(value)
               end
           end
           )
    eval(ex)
end

## adaptivity ##
new_index_set(estimator::MultiIndexTypeEstimator, level::N where {N<:Integer}) = get_index_set(estimator.method,level)

function new_index_set(estimator::AdaptiveMultiIndexTypeEstimator, level::N where {N<:Integer})
    d = ndims(estimator) # dimension of index set
    # empty index set
    index_set = typeof(estimator.current_index_set)()
    if level == 0 # if first run
        max_index = ntuple(i->0,d)
        push!(index_set,max_index)
    else
        # find index with largest "profit" and add to old set; enlarge active set
		println("="^80)
		println("  INDEX         BIAS       PROFIT")
		println("="^80)
		for idx in active_set(estimator)
			println(string(idx,@sprintf("  %10.5e   %10.5e  ",mean(estimator,idx),profit(estimator,idx))))
		end
		println("="^80)
		println(@sprintf("SUM =  %10.5e      |SUM| = %10.5e",sum(mean.(estimator,collect(active_set(estimator)))),sum(abs.(mean.(estimator,collect(active_set(estimator)))))))
		println("="^80)

        temp_active_set = collect(active_set(estimator))
        idx = indmax(profit.(estimator,temp_active_set))
        max_index = temp_active_set[idx]
        push!(estimator.old_index_set,max_index)
        print_largest_profit(max_index)
        for k in 1:d
            new_index = max_index .+ unit(k,d)
            if is_admissable(estimator.old_index_set,new_index)
                if new_index ∈ get_index_set(estimator.max_search_space,estimator.max_level) 
                    push!(index_set,new_index)
                else
                    warn_spill_index(max_index)
                    push!(estimator.spill_index_set,max_index)
                end
            end
        end
    end
    log_adaptive_index_set(estimator,keys(estimator) ∪ index_set,max_index)
    return index_set
end

# log indices (for plotting adaptive index set)
function log_adaptive_index_set(estimator,indices,max_index)
	d = ndims(estimator)
	dict = Dict{Index{d},Int64}()
	for index in indices
		if !haskey(dict,index)
			if index == max_index # max index
				dict[index] = 3
			elseif index ∈ estimator.spill_index_set # spill index
				dict[index] = 1
			elseif index ∈ estimator.old_index_set # old index
				dict[index] = 0
			else # active index
				dict[index] = 2
			end
		end
	end
	push!(estimator.adaptive_index_set,dict)
end

max_level_exceeded(estimator::MultiIndexTypeEstimator, level::N where {N<:Integer}, converged::Bool) = !converged && (level > estimator.max_level) 
max_level_exceeded(estimator::AdaptiveMultiIndexTypeEstimator, level::N where {N<:Integer}, converged::Bool) = !converged && isempty(active_set(estimator))

update_max_active(estimator::MultiIndexTypeEstimator) = nothing
function update_max_active(estimator::AdaptiveMultiIndexTypeEstimator)
    empty!(estimator.max_active_set)
    union!(estimator.max_active_set,active_set(estimator))
    union!(estimator.max_active_set,estimator.spill_index_set)
end

# TODO for AMIQM, realize that this is not the best approach to compute gains...
function profit(estimator::AdaptiveMultiIndexTypeEstimator,index::Index)
<<<<<<< HEAD
	if estimator.method isa MG
		abs(mean(estimator,index))
	else
		abs(mean(estimator,index))/sqrt(var(estimator,index)*cost(estimator,index))
	end
=======
	abs(mean(estimator,index))#/sqrt(var(estimator,index)*cost(estimator,index))
>>>>>>> 01bc327e
end



function bias(estimator::AdaptiveMultiIndexTypeEstimator; use_maximum=false::Bool)
    if use_maximum
        boundary = estimator.max_active_set
    else
        boundary = union(estimator.spill_index_set,active_set(estimator))
    end
	return length(boundary) < 2 ? NaN : sum(abs.(mean.(estimator,collect(boundary))))
end<|MERGE_RESOLUTION|>--- conflicted
+++ resolved
@@ -215,16 +215,6 @@
         push!(index_set,max_index)
     else
         # find index with largest "profit" and add to old set; enlarge active set
-		println("="^80)
-		println("  INDEX         BIAS       PROFIT")
-		println("="^80)
-		for idx in active_set(estimator)
-			println(string(idx,@sprintf("  %10.5e   %10.5e  ",mean(estimator,idx),profit(estimator,idx))))
-		end
-		println("="^80)
-		println(@sprintf("SUM =  %10.5e      |SUM| = %10.5e",sum(mean.(estimator,collect(active_set(estimator)))),sum(abs.(mean.(estimator,collect(active_set(estimator)))))))
-		println("="^80)
-
         temp_active_set = collect(active_set(estimator))
         idx = indmax(profit.(estimator,temp_active_set))
         max_index = temp_active_set[idx]
@@ -278,18 +268,12 @@
 
 # TODO for AMIQM, realize that this is not the best approach to compute gains...
 function profit(estimator::AdaptiveMultiIndexTypeEstimator,index::Index)
-<<<<<<< HEAD
 	if estimator.method isa MG
 		abs(mean(estimator,index))
 	else
 		abs(mean(estimator,index))/sqrt(var(estimator,index)*cost(estimator,index))
 	end
-=======
-	abs(mean(estimator,index))#/sqrt(var(estimator,index)*cost(estimator,index))
->>>>>>> 01bc327e
-end
-
-
+end
 
 function bias(estimator::AdaptiveMultiIndexTypeEstimator; use_maximum=false::Bool)
     if use_maximum
