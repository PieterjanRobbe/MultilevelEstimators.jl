## parse.jl : functions to parse input arguments of the Estimator
#
# Parse inputs passed to the Estimator type.
#
# This file is part of MultilevelEstimators.jl - A Julia toolbox for
# Multilevel Monte Carlo Methods (c) Pieterjan Robbe, 2019

## parse! ##
# Make a function parse! for the key key_name.
# This macro has three arguments:
#  - an expression with the key name;
#  - an expression with the default value;
#  - an expression with the checks to perform on this input argument.
macro parse!(key_name, default_value, checks_to_perform)
    @eval begin
        function parse!(index_set::AbstractIndexSet, sample_method::AbstractSampleMethod, options::Dict{Symbol, T} where T, symbol::Val{$key_name})
            key = eltype(symbol)
            if !haskey(options, key)
                options[key] = $default_value
            else
                val = options[key]
                $checks_to_perform
            end
        end
    end
end

parse!(index_set::AbstractIndexSet, sample_method::AbstractSampleMethod, options::Dict{Symbol, T} where T, symbol::Symbol) = parse!(index_set, sample_method, options, Val(symbol))

to_string(key, val) = Estimator, val, string("optional key ", key)

eltype(::Type{<:Val{T}}) where {T} = T

## nb_of_warm_up_samples ##
@parse!(:nb_of_warm_up_samples,
        sample_method isa QMC ? 1 : 20,
        begin
            check_type(to_string(key, val)..., Signed)
            check_larger_than(to_string(key, val)..., 1)
        end
       )

## nb_of_qoi ##
@parse!(:nb_of_qoi,
        1,
        begin
            check_type(to_string(key, val)..., Signed)
            check_larger_than(to_string(key, val)..., 0)
        end
       )

## continuate ##
@parse!(:continuate,
        true,
        check_type(to_string(key, val)..., Bool)
       )

## nb_of_tols ##
@parse!(:nb_of_tols,
        10,
        begin
            check_type(to_string(key, val)..., Integer)
            check_larger_than(to_string(key, val)..., 0)
        end
       )

## continuation_mul_factor ##
@parse!(:continuation_mul_factor,
        1.3,
        begin
            check_type(to_string(key, val)..., Real)
            check_finite(to_string(key, val)...)
            check_larger_than(to_string(key, val)..., 1)
        end
       )

## min_splitting ##
@parse!(:min_splitting,
        0.5,
        begin
            check_type(to_string(key, val)..., Real)
            check_finite(to_string(key, val)...)
            check_larger_than(to_string(key, val)..., 0)
            check_smaller_than_or_equal_to(to_string(key, val)..., 1)
            haskey(options, :max_splitting) || parse!(index_set, sample_method, options, :max_splitting)
            check_ordered(Estimator, val, options[:max_splitting], "optional key min_splitting", "optional key max_splitting")

        end
       )

## max_splitting ##
@parse!(:max_splitting,
        0.99,
        begin
            check_type(to_string(key, val)..., Real)
            check_finite(to_string(key, val)...)
            check_larger_than(to_string(key, val)..., 0)
            check_smaller_than_or_equal_to(to_string(key, val)..., 1)
            haskey(options, :min_splitting) || parse!(index_set, sample_method, options, :min_splitting)
            check_ordered(Estimator, options[:min_splitting], val, "optional key min_splitting", "optional key max_splitting")
        end
       )

## folder ##
@parse!(:folder,
        pwd(),
        begin
            check_type(to_string(key, val)..., String)
            haskey(options, :save) || parse!(index_set, sample_method, options, :save)
            if options[:save]
                isdir(val) || throw(ArgumentError(string(val, "is not a directory!")))
                ispath(val) || makepath(val)
            end
        end
       )

## name ##
@parse!(:name,
        get_valid_filename(index_set, sample_method, options),
        begin
            check_type(to_string(key, val)..., String)
            parse!(index_set, sample_method, options, Val(:folder))
            !endswith(val, ".jld2") && occursin(".", val) && throw(ArgumentError("in Estimator, optional key name must not contain a ."))
            val = endswith(val, ".jld2") ? val : string(val, ".jld2")
            options[key] = val
            isfile(joinpath(options[:folder], val)) && @warn string("filename ", val, " exists, will be overwritten!")
        end
       )

function get_valid_filename(index_set, sample_method, options)
    parse!(index_set, sample_method, options, Val(:folder))
    filename = "UntitledEstimator"
    cntr = 0
    if isfile(joinpath(options[:folder], string(filename, ".jld2")))
        cntr += 1
        while isfile(joinpath(options[:folder], string(filename, cntr, ".jld2")))
            cntr = cntr+1
        end
    end
    string(filename, cntr == 0 ? "" : cntr, ".jld2")
end

## save_samples ##
@parse!(:save_samples,
        false,
        check_type(to_string(key, val)..., Bool)
       )

## save ##
@parse!(:save,
        true,
        check_type(to_string(key, val)..., Bool)
       )

## verbose ##
@parse!(:verbose,
        true,
        check_type(to_string(key, val)..., Bool)
       )

## cost_model ##
@parse!(:cost_model,
        EmptyFunction(),
        check_type(to_string(key, val)..., Function)
       )

struct EmptyFunction <: Function end

## robustify_bias_estimate ##
@parse!(:robustify_bias_estimate,
        true,
        check_type(to_string(key, val)..., Bool)
       )

## do_mse_splitting ##
@parse!(:do_mse_splitting,
        true,
        check_type(to_string(key, val)..., Bool)
       )

## max_index_set_param ##
@parse!(:max_index_set_param,
        10 * ndims(index_set),
        begin
            check_type(to_string(key, val)..., Signed)
            check_larger_than(to_string(key, val)..., 0)
        end
       )

## sample_mul_factor ##
@parse!(:sample_mul_factor,
        1.2,
        begin
            check_type(to_string(key, val)..., Real)
            check_finite(to_string(key, val)...)
        end
       )

## nb_of_workers ##
@parse!(:nb_of_workers,
        i -> nworkers(),
        begin
            check_type(to_string(key, val)..., Union{Integer, Function})
            if val isa Integer
                check_larger_than(to_string(key, val)..., 0)
                delete!(options, val)
                options[key] = i -> val
            end
        end
       )

## nb_of_shifts ##
@parse!(:nb_of_shifts,
        i -> 10,
        begin
            check_type(to_string(key, val)..., Union{Integer, Function})
            val isa Function && index_set isa U && throw(ArgumentError("in Estimator, optional key nb_of_shifts cannot be a Function when using unbiased estimation"))
            if val isa Integer
                check_larger_than(to_string(key, val)..., 1)
                delete!(options, val)
                options[key] = i -> val
            end
        end
       )

## point_generator ##
@parse!(:point_generator,
        LatticeRule32(length(options[:distributions])),
        check_type(to_string(key, val)..., AbstractRNG)
       )

## do_regression ##
@parse!(:do_regression,
        true,
        check_type(to_string(key, val)..., Bool)
       )

## max_search_space ##
@parse!(:max_search_space,
        TD(ndims(index_set)),
        begin
            check_type(to_string(key, val)..., AbstractIndexSet)
            check_equal_to(Estimator, ndims(val), "dimensions of max_search_space", ndims(index_set))
        end
       )

## nb_of_uncertainties ##
@parse!(:nb_of_uncertainties,
        i -> length(options[:distributions]),
        check_type(to_string(key, val)..., Function)
)

## penalization ##
@parse!(:penalization,
        0.5,
        begin
            check_type(to_string(key, val)..., Real)
            check_finite(to_string(key, val)...)
            check_larger_than_or_equal_to(to_string(key, val)..., 0)
            check_smaller_than_or_equal_to(to_string(key, val)..., 1)
        end
<<<<<<< HEAD
        )

## acceptance_rate ##
@parse!(:acceptance_rate,
		1.0,
        begin
            check_type(to_string(key, val)..., Real)
            check_finite(to_string(key, val)...)
            check_larger_than_or_equal_to(to_string(key, val)..., 0)
            check_smaller_than_or_equal_to(to_string(key, val)..., 1)
        end
        )
=======
       )
>>>>>>> e9cacb8a
<|MERGE_RESOLUTION|>--- conflicted
+++ resolved
@@ -259,7 +259,6 @@
             check_larger_than_or_equal_to(to_string(key, val)..., 0)
             check_smaller_than_or_equal_to(to_string(key, val)..., 1)
         end
-<<<<<<< HEAD
         )
 
 ## acceptance_rate ##
@@ -271,7 +270,4 @@
             check_larger_than_or_equal_to(to_string(key, val)..., 0)
             check_smaller_than_or_equal_to(to_string(key, val)..., 1)
         end
-        )
-=======
-       )
->>>>>>> e9cacb8a
+        )